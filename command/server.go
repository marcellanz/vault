--- conflicted
+++ resolved
@@ -1240,66 +1240,7 @@
 		return 1
 	}
 
-<<<<<<< HEAD
 	coreConfig := createCoreConfig(c, config, backend, configSR, barrierSeal, unwrapSeal, metricsHelper, metricSink, secureRandomReader)
-=======
-	coreConfig := &vault.CoreConfig{
-		RawConfig:                      config,
-		Physical:                       backend,
-		RedirectAddr:                   config.Storage.RedirectAddr,
-		StorageType:                    config.Storage.Type,
-		HAPhysical:                     nil,
-		ServiceRegistration:            configSR,
-		Seal:                           barrierSeal,
-		UnwrapSeal:                     unwrapSeal,
-		AuditBackends:                  c.AuditBackends,
-		CredentialBackends:             c.CredentialBackends,
-		LogicalBackends:                c.LogicalBackends,
-		Logger:                         c.logger,
-		DisableSentinelTrace:           config.DisableSentinelTrace,
-		DisableCache:                   config.DisableCache,
-		DisableMlock:                   config.DisableMlock,
-		MaxLeaseTTL:                    config.MaxLeaseTTL,
-		DefaultLeaseTTL:                config.DefaultLeaseTTL,
-		ClusterName:                    config.ClusterName,
-		CacheSize:                      config.CacheSize,
-		PluginDirectory:                config.PluginDirectory,
-		EnableUI:                       config.EnableUI,
-		EnableRaw:                      config.EnableRawEndpoint,
-		DisableSealWrap:                config.DisableSealWrap,
-		DisablePerformanceStandby:      config.DisablePerformanceStandby,
-		DisableIndexing:                config.DisableIndexing,
-		AllLoggers:                     c.allLoggers,
-		BuiltinRegistry:                builtinplugins.Registry,
-		DisableKeyEncodingChecks:       config.DisablePrintableCheck,
-		MetricsHelper:                  metricsHelper,
-		MetricSink:                     metricSink,
-		SecureRandomReader:             secureRandomReader,
-		EnableResponseHeaderHostname:   config.EnableResponseHeaderHostname,
-		EnableResponseHeaderRaftNodeID: config.EnableResponseHeaderRaftNodeID,
-		License:                        config.License,
-		LicensePath:                    config.LicensePath,
-	}
-	if c.flagDev {
-		coreConfig.EnableRaw = true
-		coreConfig.DevToken = c.flagDevRootTokenID
-		if c.flagDevLeasedKV {
-			coreConfig.LogicalBackends["kv"] = vault.LeasedPassthroughBackendFactory
-		}
-		if c.flagDevPluginDir != "" {
-			coreConfig.PluginDirectory = c.flagDevPluginDir
-		}
-		if c.flagDevLatency > 0 {
-			injectLatency := time.Duration(c.flagDevLatency) * time.Millisecond
-			if _, txnOK := backend.(physical.Transactional); txnOK {
-				coreConfig.Physical = physical.NewTransactionalLatencyInjector(backend, injectLatency, c.flagDevLatencyJitter, c.logger)
-			} else {
-				coreConfig.Physical = physical.NewLatencyInjector(backend, injectLatency, c.flagDevLatencyJitter, c.logger)
-			}
-		}
-	}
->>>>>>> 773746e0
-
 	if c.flagDevThreeNode {
 		return c.enableThreeNodeDevCluster(&coreConfig, info, infoKeys, c.flagDevListenAddr, os.Getenv("VAULT_DEV_TEMP_DIR"))
 	}
