<<<<<<< HEAD
import Model, { attr, belongsTo, hasMany } from '@ember-data/model';

export default Model.extend({
  name: attr('string'),
  alphabet: belongsTo('transform/alphabet'),
  transformations: hasMany('transformation'),
=======
import { computed } from '@ember/object';
import DS from 'ember-data';
import { apiPath } from 'vault/macros/lazy-capabilities';
import attachCapabilities from 'vault/lib/attach-capabilities';
import { expandAttributeMeta } from 'vault/utils/field-to-attrs';

const { attr } = DS;

const Model = DS.Model.extend({
  idPrefix: 'template/',
  idForNav: computed('id', 'idPrefix', function() {
    let modelId = this.id || '';
    return `${this.idPrefix}${modelId}`;
  }),

  name: attr('string', {
    fieldValue: 'id',
    readOnly: true,
    subText:
      'Templates allow Vault to determine what and how to capture the value to be transformed. This cannot be edited later.',
  }),
  type: attr('string', { defaultValue: 'regex' }),
  pattern: attr('string', {
    subText: 'The template’s pattern defines the data format. Expressed in regex.',
  }),
  alphabet: attr('array', {
    subText:
      'Alphabet defines a set of characters (UTF-8) that is used for FPE to determine the validity of plaintext and ciphertext values. You can choose a built-in one, or create your own.',
    editType: 'searchSelect',
    fallbackComponent: 'string-list',
    label: 'Alphabet',
    models: ['transform/alphabet'],
    selectLimit: 1,
  }),

  attrs: computed(function() {
    let keys = ['name', 'pattern', 'alphabet'];
    return expandAttributeMeta(this, keys);
  }),

  backend: attr('string', { readOnly: true }),
});

export default attachCapabilities(Model, {
  updatePath: apiPath`${'backend'}/template/${'id'}`,
>>>>>>> f4599f19
});<|MERGE_RESOLUTION|>--- conflicted
+++ resolved
@@ -1,20 +1,10 @@
-<<<<<<< HEAD
-import Model, { attr, belongsTo, hasMany } from '@ember-data/model';
-
-export default Model.extend({
-  name: attr('string'),
-  alphabet: belongsTo('transform/alphabet'),
-  transformations: hasMany('transformation'),
-=======
+import Model, { attr } from '@ember-data/model';
 import { computed } from '@ember/object';
-import DS from 'ember-data';
 import { apiPath } from 'vault/macros/lazy-capabilities';
 import attachCapabilities from 'vault/lib/attach-capabilities';
 import { expandAttributeMeta } from 'vault/utils/field-to-attrs';
 
-const { attr } = DS;
-
-const Model = DS.Model.extend({
+const M = Model.extend({
   idPrefix: 'template/',
   idForNav: computed('id', 'idPrefix', function() {
     let modelId = this.id || '';
@@ -49,7 +39,6 @@
   backend: attr('string', { readOnly: true }),
 });
 
-export default attachCapabilities(Model, {
+export default attachCapabilities(M, {
   updatePath: apiPath`${'backend'}/template/${'id'}`,
->>>>>>> f4599f19
 });