--- conflicted
+++ resolved
@@ -3713,7 +3713,6 @@
 	return resp, nil
 }
 
-<<<<<<< HEAD
 func (b *SystemBackend) handleRevokeEntity(ctx context.Context, req *logical.Request, d *framework.FieldData) (*logical.Response, error) {
 	eType := d.Get("type").(string)
 	switch eType {
@@ -3730,7 +3729,8 @@
 	}
 
 	return nil, nil
-=======
+}
+
 type SealStatusResponse struct {
 	Type         string `json:"type"`
 	Initialized  bool   `json:"initialized"`
@@ -3935,8 +3935,6 @@
 	}
 
 	return nil
-
->>>>>>> 3d4a3463
 }
 
 func sanitizePath(path string) string {
