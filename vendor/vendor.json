--- conflicted
+++ resolved
@@ -1087,17 +1087,7 @@
 			"revisionTime": "2017-10-17T18:19:29Z"
 		},
 		{
-<<<<<<< HEAD
-			"checksumSHA1": "WR1BjzDKgv6uE+3ShcDTYz0Gl6A=",
-			"path": "github.com/hashicorp/hcl/hcl/printer",
-			"revision": "392dba7d905ed5d04a5794ba89f558b27e2ba1ca",
-			"revisionTime": "2017-05-05T08:58:37Z"
-		},
-		{
-			"checksumSHA1": "z6wdP4mRw4GVjShkNHDaOWkbxS0=",
-=======
 			"checksumSHA1": "PYDzRc61T0pbwWuLNHgBRp/gJII=",
->>>>>>> eb7fd85e
 			"path": "github.com/hashicorp/hcl/hcl/scanner",
 			"revision": "23c074d0eceb2b8a5bfdbb271ab780cde70f05a8",
 			"revisionTime": "2017-10-17T18:19:29Z"
@@ -1285,17 +1275,7 @@
 			"revisionTime": "2017-10-10T11:00:49Z"
 		},
 		{
-<<<<<<< HEAD
-			"checksumSHA1": "uulQHQ7IsRKqDudBC8Go9J0gtAc=",
-			"path": "github.com/kr/text",
-			"revision": "7cafcd837844e784b526369c9bce262804aebc60",
-			"revisionTime": "2016-05-04T02:26:26Z"
-		},
-		{
-			"checksumSHA1": "ZAj/o03zG8Ui4mZ4XmzU4yyKC04=",
-=======
 			"checksumSHA1": "3HVfwgLpCDH8JX211UWdrSi/GU4=",
->>>>>>> eb7fd85e
 			"path": "github.com/lib/pq",
 			"revision": "b609790bd85edf8e9ab7e0f8912750a786177bcf",
 			"revisionTime": "2017-10-22T19:20:43Z"
@@ -1459,35 +1439,20 @@
 		{
 			"checksumSHA1": "NB7uVS0/BJDmNu68vPAlbrq4TME=",
 			"path": "github.com/posener/complete/cmd",
-<<<<<<< HEAD
-			"revision": "9f41f7636a724791a3b8b1d35e84caa1124f0d3c",
-			"revisionTime": "2017-08-29T17:11:12Z"
-=======
 			"revision": "dc2bc5a81accba8782bebea28628224643a8286a",
 			"revisionTime": "2017-11-04T09:57:02Z"
->>>>>>> eb7fd85e
-		},
-		{
-			"checksumSHA1": "gSX86Xl0w9hvtntdT8h23DZtSag=",
+		},
+		{
+			"checksumSHA1": "Hwojin3GxRyKwPAiz5r7UszqkPc=",
 			"path": "github.com/posener/complete/cmd/install",
-<<<<<<< HEAD
-			"revision": "9f41f7636a724791a3b8b1d35e84caa1124f0d3c",
-			"revisionTime": "2017-08-29T17:11:12Z"
-=======
 			"revision": "dc2bc5a81accba8782bebea28628224643a8286a",
 			"revisionTime": "2017-11-04T09:57:02Z"
->>>>>>> eb7fd85e
 		},
 		{
 			"checksumSHA1": "DMo94FwJAm9ZCYCiYdJU2+bh4no=",
 			"path": "github.com/posener/complete/match",
-<<<<<<< HEAD
-			"revision": "9f41f7636a724791a3b8b1d35e84caa1124f0d3c",
-			"revisionTime": "2017-08-29T17:11:12Z"
-=======
 			"revision": "dc2bc5a81accba8782bebea28628224643a8286a",
 			"revisionTime": "2017-11-04T09:57:02Z"
->>>>>>> eb7fd85e
 		},
 		{
 			"checksumSHA1": "vCogt04lbcE8fUgvRCOaZQUo+Pk=",
