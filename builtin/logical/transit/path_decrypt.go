// Copyright (c) HashiCorp, Inc.
// SPDX-License-Identifier: MPL-2.0

package transit

import (
	"context"
	"encoding/base64"
	"errors"
	"fmt"

	"github.com/hashicorp/vault/sdk/framework"
	"github.com/hashicorp/vault/sdk/helper/errutil"
	"github.com/hashicorp/vault/sdk/helper/keysutil"
	"github.com/hashicorp/vault/sdk/logical"
)

type DecryptBatchResponseItem struct {
	// Plaintext for the ciphertext present in the corresponding batch
	// request item
	Plaintext string `json:"plaintext" structs:"plaintext" mapstructure:"plaintext"`

	// Error, if set represents a failure encountered while encrypting a
	// corresponding batch request item
	Error string `json:"error,omitempty" structs:"error" mapstructure:"error"`

	// Reference is an arbitrary caller supplied string value that will be placed on the
	// batch response to ease correlation between inputs and outputs
	Reference string `json:"reference" structs:"reference" mapstructure:"reference"`
}

func (b *backend) pathDecrypt() *framework.Path {
	return &framework.Path{
		Pattern: "decrypt/" + framework.GenericNameRegex("name"),

		DisplayAttrs: &framework.DisplayAttributes{
			OperationPrefix: operationPrefixTransit,
			OperationVerb:   "decrypt",
		},

		Fields: map[string]*framework.FieldSchema{
			"name": {
				Type:        framework.TypeString,
				Description: "Name of the key",
			},

			"ciphertext": {
				Type: framework.TypeString,
				Description: `
The ciphertext to decrypt, provided as returned by encrypt.`,
			},

			"padding_scheme": {
				Type: framework.TypeString,
				Description: `The padding scheme to use for decrypt. Currently only applies to RSA key types.
Options are 'oaep' or 'pkcs1v15'. Defaults to 'oaep'`,
			},

			"context": {
				Type: framework.TypeString,
				Description: `
Base64 encoded context for key derivation. Required if key derivation is
enabled.`,
			},

			"nonce": {
				Type: framework.TypeString,
				Description: `
Base64 encoded nonce value used during encryption. Must be provided if
convergent encryption is enabled for this key and the key was generated with
Vault 0.6.1. Not required for keys created in 0.6.2+.`,
			},

			"partial_failure_response_code": {
				Type: framework.TypeInt,
				Description: `
Ordinarily, if a batch item fails to decrypt due to a bad input, but other batch items succeed, 
the HTTP response code is 400 (Bad Request).  Some applications may want to treat partial failures differently.
Providing the parameter returns the given response code integer instead of a 400 in this case.  If all values fail
HTTP 400 is still returned.`,
			},

			"associated_data": {
				Type: framework.TypeString,
				Description: `
When using an AEAD cipher mode, such as AES-GCM, this parameter allows
passing associated data (AD/AAD) into the encryption function; this data
must be passed on subsequent decryption requests but can be transited in
plaintext. On successful decryption, both the ciphertext and the associated
data are attested not to have been tampered with.
                `,
			},

			"batch_input": {
				Type: framework.TypeSlice,
				Description: `
Specifies a list of items to be decrypted in a single batch. When this
parameter is set, if the parameters 'ciphertext', 'context' and 'nonce' are
also set, they will be ignored. Any batch output will preserve the order
of the batch input.`,
			},
		},

		Callbacks: map[logical.Operation]framework.OperationFunc{
			logical.UpdateOperation: b.pathDecryptWrite,
		},

		HelpSynopsis:    pathDecryptHelpSyn,
		HelpDescription: pathDecryptHelpDesc,
	}
}

func (b *backend) pathDecryptWrite(ctx context.Context, req *logical.Request, d *framework.FieldData) (*logical.Response, error) {
	batchInputRaw := d.Raw["batch_input"]
	var batchInputItems []BatchRequestItem
	var err error
	if batchInputRaw != nil {
		err = decodeDecryptBatchRequestItems(batchInputRaw, &batchInputItems)
		if err != nil {
			return nil, fmt.Errorf("failed to parse batch input: %w", err)
		}

		if len(batchInputItems) == 0 {
			return logical.ErrorResponse("missing batch input to process"), logical.ErrInvalidRequest
		}
	} else {
		ciphertext := d.Get("ciphertext").(string)
		if len(ciphertext) == 0 {
			return logical.ErrorResponse("missing ciphertext to decrypt"), logical.ErrInvalidRequest
		}

		batchInputItems = make([]BatchRequestItem, 1)
		batchInputItems[0] = BatchRequestItem{
			Ciphertext:     ciphertext,
			Context:        d.Get("context").(string),
			Nonce:          d.Get("nonce").(string),
			AssociatedData: d.Get("associated_data").(string),
		}
	}

	batchResponseItems := make([]DecryptBatchResponseItem, len(batchInputItems))
	contextSet := len(batchInputItems[0].Context) != 0

	userErrorInBatch := false
	internalErrorInBatch := false

	for i, item := range batchInputItems {
		if (len(item.Context) == 0 && contextSet) || (len(item.Context) != 0 && !contextSet) {
			return logical.ErrorResponse("context should be set either in all the request blocks or in none"), logical.ErrInvalidRequest
		}

		if item.Ciphertext == "" {
			userErrorInBatch = true
			batchResponseItems[i].Error = "missing ciphertext to decrypt"
			continue
		}

		// Decode the context
		if len(item.Context) != 0 {
			batchInputItems[i].DecodedContext, err = base64.StdEncoding.DecodeString(item.Context)
			if err != nil {
				userErrorInBatch = true
				batchResponseItems[i].Error = err.Error()
				continue
			}
		}

		// Decode the nonce
		if len(item.Nonce) != 0 {
			batchInputItems[i].DecodedNonce, err = base64.StdEncoding.DecodeString(item.Nonce)
			if err != nil {
				userErrorInBatch = true
				batchResponseItems[i].Error = err.Error()
				continue
			}
		}
	}

	// Get the policy
	p, _, err := b.GetPolicy(ctx, keysutil.PolicyRequest{
		Storage: req.Storage,
		Name:    d.Get("name").(string),
	}, b.GetRandomReader())
	if err != nil {
		return nil, err
	}
	if p == nil {
		return logical.ErrorResponse("encryption key not found"), logical.ErrInvalidRequest
	}
	if !b.System().CachingDisabled() {
		p.Lock(false)
	}

	successesInBatch := false
	for i, item := range batchInputItems {
		if batchResponseItems[i].Error != "" {
			continue
		}

<<<<<<< HEAD
		paddingScheme := d.Get("padding_scheme").(string)
		plaintext, err := p.Decrypt(item.DecodedContext, item.DecodedNonce, item.Ciphertext, paddingScheme)
=======
		var factory interface{}
		if item.AssociatedData != "" {
			if !p.Type.AssociatedDataSupported() {
				batchResponseItems[i].Error = fmt.Sprintf("'[%d].associated_data' provided for non-AEAD cipher suite %v", i, p.Type.String())
				continue
			}

			factory = AssocDataFactory{item.AssociatedData}
		}

		var managedKeyFactory ManagedKeyFactory
		if p.Type == keysutil.KeyType_MANAGED_KEY {
			managedKeySystemView, ok := b.System().(logical.ManagedKeySystemView)
			if !ok {
				batchResponseItems[i].Error = errors.New("unsupported system view").Error()
			}

			managedKeyFactory = ManagedKeyFactory{
				managedKeyParams: keysutil.ManagedKeyParameters{
					ManagedKeySystemView: managedKeySystemView,
					BackendUUID:          b.backendUUID,
					Context:              ctx,
				},
			}
		}

		plaintext, err := p.DecryptWithFactory(item.DecodedContext, item.DecodedNonce, item.Ciphertext, factory, managedKeyFactory)
>>>>>>> 85143e3f
		if err != nil {
			switch err.(type) {
			case errutil.InternalError:
				internalErrorInBatch = true
			default:
				userErrorInBatch = true
			}
			batchResponseItems[i].Error = err.Error()
			continue
		}
		successesInBatch = true
		batchResponseItems[i].Plaintext = plaintext
	}

	resp := &logical.Response{}
	if batchInputRaw != nil {
		// Copy the references
		for i := range batchInputItems {
			batchResponseItems[i].Reference = batchInputItems[i].Reference
		}
		resp.Data = map[string]interface{}{
			"batch_results": batchResponseItems,
		}
	} else {
		if batchResponseItems[0].Error != "" {
			p.Unlock()

			if internalErrorInBatch {
				return nil, errutil.InternalError{Err: batchResponseItems[0].Error}
			}

			return logical.ErrorResponse(batchResponseItems[0].Error), logical.ErrInvalidRequest
		}
		resp.Data = map[string]interface{}{
			"plaintext": batchResponseItems[0].Plaintext,
		}
	}

	p.Unlock()

	return batchRequestResponse(d, resp, req, successesInBatch, userErrorInBatch, internalErrorInBatch)
}

const pathDecryptHelpSyn = `Decrypt a ciphertext value using a named key`

const pathDecryptHelpDesc = `
This path uses the named key from the request path to decrypt a user
provided ciphertext. The plaintext is returned base64 encoded.
`<|MERGE_RESOLUTION|>--- conflicted
+++ resolved
@@ -197,10 +197,8 @@
 			continue
 		}
 
-<<<<<<< HEAD
 		paddingScheme := d.Get("padding_scheme").(string)
 		plaintext, err := p.Decrypt(item.DecodedContext, item.DecodedNonce, item.Ciphertext, paddingScheme)
-=======
 		var factory interface{}
 		if item.AssociatedData != "" {
 			if !p.Type.AssociatedDataSupported() {
@@ -228,7 +226,6 @@
 		}
 
 		plaintext, err := p.DecryptWithFactory(item.DecodedContext, item.DecodedNonce, item.Ciphertext, factory, managedKeyFactory)
->>>>>>> 85143e3f
 		if err != nil {
 			switch err.(type) {
 			case errutil.InternalError:
